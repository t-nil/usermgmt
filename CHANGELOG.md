--- conflicted
+++ resolved
@@ -8,15 +8,11 @@
 
 ### Changed
 
-<<<<<<< HEAD
 - Output of for LDAP user via the sub command list is now presented in a nicer ASCII table format
-- LDAP bind OU and general LDAP OU are more configurable. 
-=======
 - CLI argument for slurm, ldap and directory management can be toggled via cli and conf.toml individually
   CLI Option for a system is only available if a sub command supports it.
   slurm-only, ldap-only and dirs-only were replaced by new options
 - LDAP bind OU and general LDPA OU are more configurable. 
->>>>>>> b257b8ea
   One can now specify several dn parts like ou=people,ou=department.
   Before one could only specify a value for one fixed dn key part like people => ou=people.
 
