--- conflicted
+++ resolved
@@ -20,14 +20,10 @@
 ssh2 = "0.9.4"
 once_cell = "1.17.1"
 anyhow = { version = "1.0.70", features = ["backtrace"] }
-<<<<<<< HEAD
-thiserror = "1.0.40"
 prettytable = "0.10.0"
 
 [dev-dependencies]
 insta = "1.29.0"
-=======
->>>>>>> 77597817
 
 [package.metadata.deb]
 maintainer = "Dominik Wagner <dominik.wagner@th-nuernberg.de>"
