--- conflicted
+++ resolved
@@ -20,11 +20,7 @@
 ssh2 = "0.9.4"
 once_cell = "1.17.1"
 anyhow = { version = "1.0.70", features = ["backtrace"] }
-<<<<<<< HEAD
-thiserror = "1.0.40"
 getset = "0.1.2"
-=======
->>>>>>> 77597817
 
 [package.metadata.deb]
 maintainer = "Dominik Wagner <dominik.wagner@th-nuernberg.de>"
