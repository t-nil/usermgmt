[package]
name = "usermgmt"
version = "0.4.8"
edition = "2021"
license-file = "LICENSE"
description = "Simultaneous Slurm and LDAP user management"
readme = "README.md"
rust-version = "1.64.0"

[dependencies]
clap = { version = "4.1.8", features = ["derive"] }
serde = { version = "1.0", features = ["derive"] }
confy = "0.4.0"
tempfile = "3.3.0"
rpassword = "6.0"
log = "0.4.16"
env_logger = "0.9.0"
ldap3 = "0.11.1"
maplit = "1.0.2"
ssh2 = "0.9.4"
once_cell = "1.17.1"
anyhow = { version = "1.0.70", features = ["backtrace"] }
<<<<<<< HEAD
prettytable = "0.10.0"

[dev-dependencies]
insta = "1.29.0"
=======
getset = "0.1.2"
>>>>>>> b257b8ea

[package.metadata.deb]
maintainer = "Dominik Wagner <dominik.wagner@th-nuernberg.de>"
copyright = "2023, Dominik Wagner <dominik.wagner@th-nuernberg.de>"
license-file = ["LICENSE", "4"]
extended-description = """\
A simple commandline tool for \
managing Slurm and LDAP users simultaneously."""
depends = "$auto"
section = "utility"
priority = "optional"
assets = [
    [
        "target/release/usermgmt",
        "usr/bin/",
        "755",
    ],
    [
        "README.md",
        "usr/share/doc/usermgmt/README",
        "644",
    ],
]<|MERGE_RESOLUTION|>--- conflicted
+++ resolved
@@ -20,14 +20,11 @@
 ssh2 = "0.9.4"
 once_cell = "1.17.1"
 anyhow = { version = "1.0.70", features = ["backtrace"] }
-<<<<<<< HEAD
 prettytable = "0.10.0"
+getset = "0.1.2"
 
 [dev-dependencies]
 insta = "1.29.0"
-=======
-getset = "0.1.2"
->>>>>>> b257b8ea
 
 [package.metadata.deb]
 maintainer = "Dominik Wagner <dominik.wagner@th-nuernberg.de>"
