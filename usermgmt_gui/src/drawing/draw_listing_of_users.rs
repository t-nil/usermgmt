use crate::prelude::*;

use crate::current_selected_view::ConnectionState;
use drawing::draw_utils::GroupDrawing;
use egui_extras::{Size, StripBuilder};
use usermgmt_lib::{
    ldap::{list_ldap_users, LDAPConfig, LdapSearchResult, LdapSimpleCredential},
    slurm::{self, ListedUser},
    ssh::SshGivenCredential,
};

use crate::{current_selected_view::ListingState, io_resource_manager::IoTaskStatus};

pub fn draw(window: &mut UsermgmtWindow, ui: &mut egui::Ui) {
    draw_readonly_ldap_cred(window, ui);
    ui.separator();
    draw_utils::draw_ssh_credentials(ui, &window.settings, &mut window.ssh_state);
    ldap_list_btn(window, ui);
    slurm_list_btn(window, ui);
    ui.separator();
    let listing_state = &window.listin_state;

    let settings = &window.settings;
    StripBuilder::new(ui)
        .size(
            Size::initial(settings.max_height_listing_table)
                .at_most(settings.max_height_listing_table),
        ) // top cell
        .size(
            Size::initial(settings.max_height_listing_table)
                .at_most(settings.max_height_listing_table),
        ) // top cell
        .vertical(|mut strip| {
            strip.cell(|ui| {
                draw_listed_ldap_users(ui, listing_state, &window.settings);
            });
            strip.cell(|ui| {
                draw_listed_slurm_users(ui, &window.settings, listing_state);
            });
        });

    fn draw_listed_slurm_users(
        ui: &mut egui::Ui,
        setting: &Settings,
        listing_state: &ListingState,
    ) {
        ui.separator();
        let texts = setting.texts();
        draw_utils::draw_status_msg_w_label(
            ui,
            setting,
            texts.status_list_slurm(),
            listing_state.list_slurm_user_res.status(),
            || texts.listing_slurm_init().to_string(),
            || texts.listing_slurm_loading().to_string(),
            |_| texts.listing_slurm_success().to_string(),
            || texts.listing_slurm_failure().to_string(),
        );

        if let IoTaskStatus::Successful(slurm_users) = listing_state.list_slurm_user_res.status() {
            ui.separator();
            draw_slurm_table(ui, setting, slurm_users)
        }
    }

    fn draw_listed_ldap_users(
        ui: &mut egui::Ui,
        listing_state: &ListingState,
        settings: &Settings,
    ) {
        let texts = settings.texts();
        let status = listing_state.list_ldap_res.status();
        draw_utils::draw_status_msg_w_label(
            ui,
            settings,
            texts.status_list_ldap(),
            status,
            || texts.listing_ldap_init().to_string(),
            || texts.listing_ldap_loading().to_string(),
            |_| texts.listing_ldap_success().to_string(),
            || texts.listing_ldap_failure().to_string(),
        );
        if let IoTaskStatus::Successful(ldap_users) = status {
            ui.separator();
            draw_ldap_tables(ui, ldap_users, settings)
        }
    }

    fn draw_slurm_table(ui: &mut egui::Ui, settings: &Settings, slurm_users: &ListedUser) {
        use egui_extras::{Column, TableBuilder};
        draw_table(ui, settings, slurm_users);

        fn draw_table(ui: &mut egui::Ui, settings: &Settings, raw: &ListedUser) {
            let mut table = TableBuilder::new(ui)
                .striped(true)
                .resizable(true)
                .cell_layout(egui::Layout::left_to_right(egui::Align::Center))
                .min_scrolled_height(0.);

            let headers = raw.headers();
            let rows = raw.fields();
            table = table
                .columns(Column::auto(), headers.len().saturating_sub(1))
                .column(Column::remainder());
            table
                .header(settings.header_table_height, |mut header| {
                    for next_title in headers {
                        header.col(|ui| {
                            ui.strong(next_title);
                        });
                    }
                })
                .body(|mut body| {
                    for single_row in rows {
                        body.row(10., |mut row| {
                            for column in single_row {
                                row.col(|ui| _ = ui.label(column));
                            }
                        });
                    }
                });
        }
    }

    fn slurm_list_btn(window: &mut UsermgmtWindow, ui: &mut egui::Ui) {
        let slurm_list_btn_enabled = {
            let listing_state = &window.listin_state;
            let conf_state = &window.conf_state;
            if let IoTaskStatus::Successful(config) = conf_state.io_conf.status() {
                let which_sys = &window.which_sys;
                which_sys.is_ssh_cred_provided(window, &config.config, false)
                    && !listing_state.list_slurm_user_res.is_loading()
            } else {
                false
            }
        };

        let text = window.settings.texts();
<<<<<<< HEAD
        if ui
            .add_enabled(
                slurm_list_btn_enabled,
                egui::Button::new(text.btn_list_slurm_users()),
            )
            .clicked()
        {
            if let IoTaskStatus::Successful(mgmt_conf) = &window.conf_state.io_conf.status() {
                let (username, password) = window.ssh_state.username_maybe_password().unwrap();
                let ssh_credentials = SshGivenCredential::new(
                    username,
                    password.unwrap_or_default(),
                    usermgmt_lib::ssh::create_ssh_key_pair_conf(
                        window.ssh_state.ssh_key_pair(),
                        &mgmt_conf.config,
                    ),
                );
                let mgmt_conf = mgmt_conf.config.clone();
                let failed_parsing_slurm = text.failed_parsing_slurm().clone();
                _ = window.listin_state.list_slurm_user_res.spawn_task(
                    move || {
                        let slurm_users_raw = slurm::list_users(&mgmt_conf, ssh_credentials, true)?;
                        ListedUser::new(&slurm_users_raw).ok_or(anyhow!(failed_parsing_slurm))
                    },
                    String::from("Getting slurm user"),
                );
            } else {
                unreachable!();
=======

        ui.horizontal(|ui| {
            if ui
                .add_enabled(
                    slurm_list_btn_enabled,
                    egui::Button::new(text.btn_list_slurm_users()),
                )
                .clicked()
            {
                if let IoTaskStatus::Successful(mgmt_conf) = &window.conf_state.io_conf.status() {
                    let (username, password) = window.ssh_state.username_maybe_password().unwrap();
                    let ssh_credentials =
                        SshGivenCredential::new(username, password.unwrap_or_default());
                    let mgmt_conf = mgmt_conf.config.clone();
                    let failed_parsing_slurm = text.failed_parsing_slurm().clone();
                    _ = window.listin_state.list_slurm_user_res.spawn_task(
                        move || {
                            let slurm_users_raw =
                                slurm::list_users(&mgmt_conf, ssh_credentials, true)?;
                            ListedUser::new(&slurm_users_raw).ok_or(anyhow!(failed_parsing_slurm))
                        },
                        String::from("Getting slurm user"),
                    );
                } else {
                    unreachable!();
                }
>>>>>>> a7197153
            }
            let settings = &window.settings;
            draw_utils::tooltip_widget(ui, settings, settings.tooltiptexts().list_ssh_btn());
        });
    }

    fn ldap_list_btn(window: &mut UsermgmtWindow, ui: &mut egui::Ui) {
        let list_ldap_btn_enabled = {
            let list_state = &window.listin_state;
            let no_ldpa_loading = !list_state.list_ldap_res.is_loading();
            let configuration_is_loaded = window.conf_state.io_conf.is_there();
            list_state.rw_user_name.is_some()
                && list_state.rw_pw.is_some()
                && no_ldpa_loading
                && configuration_is_loaded
        };

        let text = window.settings.texts();
        ui.horizontal(|ui| {
            if ui
                .add_enabled(
                    list_ldap_btn_enabled,
                    egui::Button::new(text.btn_list_ldap_users()),
                )
                .clicked()
            {
                if let IoTaskStatus::Successful(mgmt_conf) = &window.conf_state.io_conf.status() {
                    let lising_state = &window.listin_state;
                    let (username, password) = (
                        lising_state.rw_user_name.clone().unwrap(),
                        lising_state.rw_pw.clone().unwrap(),
                    );
                    let mgmt_conf = mgmt_conf.config.clone();
                    window.listin_state.list_ldap_res.spawn_task(
                        move || {
                            let config = LDAPConfig::new(
                                &mgmt_conf,
                                LdapSimpleCredential::new(username, password),
                            )
                            .unwrap();
                            list_ldap_users(config)
                        },
                        "Listing ldap user".to_owned(),
                    );
                } else {
                    unreachable!();
                }
            };
            let settings = &window.settings;
            draw_utils::tooltip_widget(ui, settings, settings.tooltiptexts().list_ldap_btn());
        });
    }

    fn draw_readonly_ldap_cred(window: &mut UsermgmtWindow, ui: &mut egui::Ui) {
        let (conf_user_name, conf_pw) =
            if let IoTaskStatus::Successful(configuration) = &window.conf_state.io_conf.status() {
                let configuration = &configuration.config;
                (
                    configuration.ldap_readonly_user.as_deref(),
                    configuration.ldap_readonly_pw.as_deref(),
                )
            } else {
                Default::default()
            };
        let mut rw_user =
            field_conf_or_state(window.listin_state.rw_user_name.as_deref(), conf_user_name);
        let mut rw_password = field_conf_or_state(window.listin_state.rw_pw.as_deref(), conf_pw);
        let settings = &window.settings;
        draw_utils::user_password_box(
            ui,
            settings,
            &GroupDrawing::new(settings.texts().readonly_ldap_cred())
                .with_tooltip(settings.tooltiptexts().ldap_readonly_creds()),
            &mut rw_user,
            &mut rw_password,
        );
        window.listin_state.rw_user_name = rw_user;
        window.listin_state.rw_pw = rw_password;
    }

    fn field_conf_or_state(from_window: Option<&str>, from_conf: Option<&str>) -> Option<String> {
        let no_owned = match from_window {
            None => from_conf,
            some => some,
        };
        no_owned.map(|unowned| unowned.to_string())
    }

    fn draw_ldap_tables(ui: &mut egui::Ui, raw: &LdapSearchResult, settings: &Settings) {
        use egui_extras::{Column, TableBuilder};
        draw_table(ui, raw, settings);

        fn draw_table(ui: &mut egui::Ui, raw: &LdapSearchResult, settings: &Settings) {
            // Need to give manual id otherwise the next table causes a clash
            // on the scroll aread id.
            // Reference: https://docs.rs/egui_extras/latest/egui_extras/struct.TableBuilder.html
            ui.push_id(1, |ui| {
                let mut table = TableBuilder::new(ui)
                    .striped(true)
                    .resizable(true)
                    .cell_layout(egui::Layout::left_to_right(egui::Align::Center))
                    .min_scrolled_height(0.);

                let headers = raw.headers();
                let rows = raw.fields();
                table = table
                    .columns(Column::auto(), headers.len().saturating_sub(1))
                    .column(Column::remainder());
                table
                    .header(settings.header_table_height, |mut header| {
                        for &next_title in headers.iter() {
                            header.col(|ui| {
                                ui.strong(next_title);
                            });
                        }
                    })
                    .body(|mut body| {
                        for single_row in rows.iter() {
                            body.row(10., |mut row| {
                                for column in single_row {
                                    row.col(|ui| {
                                        _ = ui.label(column.join(&settings.ldap_multi_field_sep))
                                    });
                                }
                            });
                        }
                    });
            });
        }
    }
}<|MERGE_RESOLUTION|>--- conflicted
+++ resolved
@@ -136,7 +136,6 @@
         };
 
         let text = window.settings.texts();
-<<<<<<< HEAD
         if ui
             .add_enabled(
                 slurm_list_btn_enabled,
@@ -165,38 +164,10 @@
                 );
             } else {
                 unreachable!();
-=======
-
-        ui.horizontal(|ui| {
-            if ui
-                .add_enabled(
-                    slurm_list_btn_enabled,
-                    egui::Button::new(text.btn_list_slurm_users()),
-                )
-                .clicked()
-            {
-                if let IoTaskStatus::Successful(mgmt_conf) = &window.conf_state.io_conf.status() {
-                    let (username, password) = window.ssh_state.username_maybe_password().unwrap();
-                    let ssh_credentials =
-                        SshGivenCredential::new(username, password.unwrap_or_default());
-                    let mgmt_conf = mgmt_conf.config.clone();
-                    let failed_parsing_slurm = text.failed_parsing_slurm().clone();
-                    _ = window.listin_state.list_slurm_user_res.spawn_task(
-                        move || {
-                            let slurm_users_raw =
-                                slurm::list_users(&mgmt_conf, ssh_credentials, true)?;
-                            ListedUser::new(&slurm_users_raw).ok_or(anyhow!(failed_parsing_slurm))
-                        },
-                        String::from("Getting slurm user"),
-                    );
-                } else {
-                    unreachable!();
-                }
->>>>>>> a7197153
             }
             let settings = &window.settings;
             draw_utils::tooltip_widget(ui, settings, settings.tooltiptexts().list_ssh_btn());
-        });
+        }
     }
 
     fn ldap_list_btn(window: &mut UsermgmtWindow, ui: &mut egui::Ui) {
