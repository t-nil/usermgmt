use std::{cell::RefCell, collections::HashMap, path::PathBuf, rc::Rc};

type LabelTyp = Rc<str>;
pub type CacheForConfFiels = Rc<RefCell<HashMap<&'static str, LabelTyp>>>;
use crate::{current_selected_view::ConfigurationState, prelude::*};
use usermgmt_lib::config::{LoadedMgmtConfig, MgmtConfig};

use super::draw_utils::{GroupDrawing, TextFieldEntry};

pub fn draw(window: &mut UsermgmtWindow, ui: &mut egui::Ui) {
    let mut can_reload = true;
    let settings = &window.settings;
    let texts = settings.texts();
    draw_utils::draw_status_msg_w_label(
        ui,
        settings,
        texts.conf_load_group(),
        window.conf_state.io_conf.status(),
        || texts.conf_load_init_msg().to_owned(),
        || {
            can_reload = false;
            texts.conf_load_loading_msg().to_owned()
        },
        |loaded| {
            format!(
                "{}:\n{:?}",
                texts.conf_load_success_msg().to_owned(),
                &loaded.path
            )
        },
        || texts.conf_load_err_msg().to_owned(),
    );

    draw_utils::draw_status_msg_w_label(
        ui,
        settings,
        texts.conf_save_group(),
        window.conf_state.io_save_conf.status(),
        || texts.conf_save_init_msg().to_owned(),
        || texts.conf_save_loading_msg().to_owned(),
        |path| format!("{}:\n{:?}", texts.conf_save_success_msg().to_owned(), path),
        || texts.conf_save_err_msg().to_owned(),
    );

    draw_utils::draw_file_path(ui, window);
    ui.separator();
    draw_buttons(window, ui, can_reload);
    ui.separator();
    ui.add_space(20.0);
    draw_fields(&mut window.conf_state, &window.settings, ui);
}

fn draw_buttons(window: &mut UsermgmtWindow, ui: &mut egui::Ui, can_reload: bool) {
    let text = &window.settings.texts();
    ui.horizontal(|ui| {
        if ui
            .add_enabled(can_reload, egui::Button::new(text.btn_action_conf_load()))
            .clicked()
        {
            let path = window.conf_path.clone();
            general_utils::start_load_config(&mut window.conf_state, Some(path));
        }

        let can_save = can_reload && !window.conf_state.io_save_conf.is_loading();
        if ui
            .add_enabled(can_save, egui::Button::new(text.btn_action_conf_save()))
            .clicked()
        {
            let path = window.conf_path.clone();
            save_config(&mut window.conf_state, path);
        }
        if ui
            .add_enabled(can_save, egui::Button::new(text.btn_action_conf_default()))
            .clicked()
        {
            let default = MgmtConfig::default();
            let loaded_conf = LoadedMgmtConfig {
                path: Default::default(),
                config: default,
            };
            window.conf_state.io_conf.set_success(loaded_conf);
        }
    });
}

fn save_config(config_state: &mut ConfigurationState, conf_path: PathBuf) {
    if let IoTaskStatus::Successful(loaded) = config_state.io_conf.status() {
        let config = loaded.config.clone();
        config_state.io_save_conf.spawn_task(
            move || config.save(&conf_path),
            String::from("Saving configuration"),
        );
    } else {
        config_state
            .io_save_conf
            .set_error(anyhow!("There is no loaded configuration to be saved"));
    }
}

fn draw_fields(window: &mut ConfigurationState, settings: &Settings, ui: &mut egui::Ui) {
    if let IoTaskStatus::Successful(LoadedMgmtConfig { config, .. }) = window.io_conf.status_mut() {
        egui::ScrollArea::vertical()
            .min_scrolled_height(400.0)
            .show(ui, |ui| {
                let map = window.gui_field_cache.clone();
                let fields = construct_fields(settings, config, map);
                for next in fields {
                    let mut draw_sep = true;
                    match next {
                        ConfiField::SingleOpt {
                            val,
                            label,
                            tool_tip,
                        } => {
                            draw_utils::entry_field(
                                ui,
                                settings,
                                &mut TextFieldEntry::new_opt(&label, val).tool_tip(tool_tip),
                            );
                        }
                        ConfiField::Single {
                            val,
                            label,
                            tool_tip,
                        } => {
                            draw_utils::entry_field(
                                ui,
                                settings,
                                &mut TextFieldEntry::new(&label, val).tool_tip(tool_tip),
                            );
                        }
                        ConfiField::List {
                            val,
                            label,
                            tool_tip,
                        } => {
                            draw_utils::list_view(
                                ui,
                                settings,
                                val,
                                &GroupDrawing::new(&label).tooltip(tool_tip),
                            );
                            draw_sep = false;
                        }
                        ConfiField::Checkbox {
                            val,
                            label,
                            tool_tip,
                        } => {
                            ui.horizontal(|ui| {
                                _ = ui.checkbox(val, &*label);
                                if let Some(tool_tip) = tool_tip {
                                    draw_utils::tooltip_widget(ui, settings, tool_tip);
                                }
                            });
                        }
                        ConfiField::Number {
                            val,
                            label,
                            tool_tip,
                        } => {
                            draw_utils::whole_pos_number_fields(
                                ui, settings, &label, val, tool_tip,
                            );
                        }
                        ConfiField::NegNumber {
                            val,
                            label,
                            tool_tip,
                        } => {
                            draw_utils::whole_neg_number_fields(
                                ui, settings, &label, val, tool_tip,
                            );
                        }
                        ConfiField::PathOpt { val, label } => {
                            let mut as_string =
                                val.as_ref().map(|path| path.to_string_lossy().to_string());
                            draw_utils::no_password_opt_enty_field(ui, &label, &mut as_string);
                            *val = as_string.map(PathBuf::from);
                        }
                    }

                    if draw_sep {
                        ui.separator();
                    }
                }
            });
    }
}

fn snake_to_label(input: &'static str, repos: CacheForConfFiels) -> Rc<str> {
    const SPLIT_BY: char = '_';
    const JOIN_BY: &str = " ";
    let mut repos = repos.borrow_mut();
    Rc::clone(repos.entry(input).or_insert_with(|| {
        Rc::from(
            input
                .split(SPLIT_BY)
                .map(|word| {
                    let first = word.chars().next().unwrap().to_uppercase();
                    let list: String = first.chain(word.chars().skip(1)).collect();
                    list
                })
                .collect::<Vec<String>>()
                .join(JOIN_BY),
        )
    }))
}

fn construct_fields<'a>(
    settings: &'a Settings,
    config: &'a mut MgmtConfig,
    map: CacheForConfFiels,
) -> Vec<ConfiField<'a>> {
    macro_rules! create_conf_field {
        ($field:ident, $too_tip:expr) => {
            (
                &mut config.$field,
                snake_to_label(stringify!($field), map.clone()),
                Some($too_tip.as_ref()),
            )
                .into()
        };
        ($field:ident) => {
            (
                &mut config.$field,
                snake_to_label(stringify!($field), map.clone()),
                None,
            )
                .into()
        };
    }
    let tool_tip_text = settings.tooltiptexts();

    let mut fields: Vec<ConfiField> = vec![
<<<<<<< HEAD
        create_conf_field!(student_default_qos),
        create_conf_field!(staff_default_qos),
        create_conf_field!(default_ssh_user),
        create_conf_field!(head_node),
        create_conf_field!(nfs_host),
        create_conf_field!(nfs_root_dir),
        create_conf_field!(valid_qos),
        create_conf_field!(student_qos),
        create_conf_field!(staff_qos),
        create_conf_field!(valid_slurm_groups),
        create_conf_field!(compute_nodes),
        create_conf_field!(ldap_domain_components),
        create_conf_field!(ldap_org_unit),
        create_conf_field!(ldap_bind_org_unit),
        create_conf_field!(ldap_bind_prefix),
        create_conf_field!(ldap_readonly_user_prefix),
        create_conf_field!(ldap_readonly_bind),
        create_conf_field!(ldap_server),
        create_conf_field!(ldap_readonly_user),
        create_conf_field!(ldap_readonly_pw),
        create_conf_field!(include_ldap),
        create_conf_field!(include_slurm),
        create_conf_field!(include_dir_mgmt),
        create_conf_field!(use_homedir_helper),
        create_conf_field!(run_slurm_remote),
        create_conf_field!(ssh_agent),
        create_conf_field!(ssh_port),
        create_conf_field!(compute_node_root_dir),
        create_conf_field!(filesystem),
        create_conf_field!(home_filesystem),
        create_conf_field!(nfs_filesystem),
        create_conf_field!(quota_softlimit),
        create_conf_field!(quota_hardlimit),
        create_conf_field!(quota_nfs_softlimit),
        create_conf_field!(quota_nfs_hardlimit),
        create_conf_field!(quota_home_softlimit),
        create_conf_field!(quota_home_hardlimit),
        create_conf_field!(login_shell),
        create_conf_field!(student_gid),
        create_conf_field!(staff_gid),
        create_conf_field!(faculty_gid),
        create_conf_field!(sacctmgr_path),
        create_conf_field!(ssh_key_path),
=======
        create_conf_field!(student_default_qos, tool_tip_text.conf_student_qos()),
        create_conf_field!(staff_default_qos, tool_tip_text.conf_staff_default_qos()),
        create_conf_field!(default_ssh_user, tool_tip_text.conf_default_ssh_user()),
        create_conf_field!(head_node, tool_tip_text.conf_head_node()),
        create_conf_field!(nfs_host, tool_tip_text.conf_nfs_host()),
        create_conf_field!(nfs_root_dir, tool_tip_text.conf_nfs_root_dir()),
        create_conf_field!(valid_qos, tool_tip_text.conf_valid_qos()),
        create_conf_field!(student_qos, tool_tip_text.conf_student_qos()),
        create_conf_field!(staff_qos, tool_tip_text.conf_staff_qos()),
        create_conf_field!(valid_slurm_groups, tool_tip_text.conf_valid_slurm_groups()),
        create_conf_field!(compute_nodes, tool_tip_text.conf_compute_nodes()),
        create_conf_field!(
            ldap_domain_components,
            tool_tip_text.conf_ldap_domain_components()
        ),
        create_conf_field!(ldap_org_unit, tool_tip_text.conf_ldap_org_unit()),
        create_conf_field!(ldap_bind_org_unit, tool_tip_text.conf_ldap_bind_org_unit()),
        create_conf_field!(ldap_bind_prefix, tool_tip_text.conf_ldap_bind_prefix()),
        create_conf_field!(
            ldap_readonly_user_prefix,
            tool_tip_text.conf_ldap_readonly_user_prefix()
        ),
        create_conf_field!(ldap_readonly_bind, tool_tip_text.conf_ldap_readonly_bind()),
        create_conf_field!(ldap_server, tool_tip_text.conf_ldap_server()),
        create_conf_field!(ldap_readonly_user, tool_tip_text.conf_ldap_readonly_user()),
        create_conf_field!(ldap_readonly_pw, tool_tip_text.conf_ldap_readonly_pw()),
        create_conf_field!(include_ldap, tool_tip_text.conf_include_ldap()),
        create_conf_field!(include_slurm, tool_tip_text.conf_include_slurm()),
        create_conf_field!(include_dir_mgmt, tool_tip_text.conf_include_dir_mgmt()),
        create_conf_field!(use_homedir_helper, tool_tip_text.conf_use_homedir_helper()),
        create_conf_field!(run_slurm_remote, tool_tip_text.conf_run_slurm_remote()),
        create_conf_field!(ssh_agent, tool_tip_text.conf_ssh_agent()),
        create_conf_field!(ssh_port, tool_tip_text.conf_ssh_port()),
        create_conf_field!(
            compute_node_root_dir,
            tool_tip_text.conf_compute_node_root_dir()
        ),
        create_conf_field!(filesystem, tool_tip_text.conf_filesystem()),
        create_conf_field!(home_filesystem, tool_tip_text.conf_home_filesystem()),
        create_conf_field!(nfs_filesystem, tool_tip_text.conf_nfs_filesystem()),
        create_conf_field!(quota_softlimit, tool_tip_text.conf_quota_softlimit()),
        create_conf_field!(quota_hardlimit, tool_tip_text.conf_quota_nfs_hardlimit()),
        create_conf_field!(
            quota_nfs_softlimit,
            tool_tip_text.conf_quota_nfs_softlimit()
        ),
        create_conf_field!(
            quota_nfs_hardlimit,
            tool_tip_text.conf_quota_nfs_hardlimit()
        ),
        create_conf_field!(
            quota_home_softlimit,
            tool_tip_text.conf_quota_home_softlimit()
        ),
        create_conf_field!(
            quota_home_hardlimit,
            tool_tip_text.conf_quota_home_hardlimit()
        ),
        create_conf_field!(login_shell, tool_tip_text.conf_login_shell()),
        create_conf_field!(student_gid, tool_tip_text.conf_student_gid()),
        create_conf_field!(staff_gid, tool_tip_text.conf_staff_gid()),
        create_conf_field!(faculty_gid, tool_tip_text.conf_faculty_gid()),
        create_conf_field!(sacctmgr_path, tool_tip_text.conf_sacctmgr_path()),
>>>>>>> a7197153
    ];
    fields.sort();
    fields
}

/// Encapsulate a value from the app configuration.
/// Every variant is mapped to a draw function which lets the user edit the respective value.
/// The drawing of the values is alphabetically ordered by the field called label in every variant.
#[derive(Debug)]
enum ConfiField<'a> {
    PathOpt {
        val: &'a mut Option<PathBuf>,
        label: LabelTyp,
    },
    SingleOpt {
        val: &'a mut Option<String>,
        label: LabelTyp,
        tool_tip: Option<&'a str>,
    },
    Single {
        val: &'a mut String,
        label: LabelTyp,
        tool_tip: Option<&'a str>,
    },
    List {
        val: &'a mut Vec<String>,
        label: LabelTyp,
        tool_tip: Option<&'a str>,
    },
    Checkbox {
        val: &'a mut bool,
        label: LabelTyp,
        tool_tip: Option<&'a str>,
    },
    Number {
        val: &'a mut u32,
        label: LabelTyp,
        tool_tip: Option<&'a str>,
    },
    NegNumber {
        val: &'a mut i32,
        label: LabelTyp,
        tool_tip: Option<&'a str>,
    },
}

impl ConfiField<'_> {
    pub fn label(&self) -> &str {
        match self {
            ConfiField::SingleOpt { label, .. }
            | ConfiField::Single { label, .. }
            | ConfiField::List { label, .. }
            | ConfiField::Checkbox { label, .. }
            | ConfiField::Number { label, .. }
            | ConfiField::PathOpt { label, .. }
            | ConfiField::NegNumber { label, .. } => label,
        }
    }
}

impl PartialEq for ConfiField<'_> {
    fn eq(&self, other: &Self) -> bool {
        self.label() == other.label()
    }
}
impl Eq for ConfiField<'_> {}
impl Ord for ConfiField<'_> {
    fn cmp(&self, other: &Self) -> std::cmp::Ordering {
        self.label().cmp(other.label())
    }
}
impl PartialOrd for ConfiField<'_> {
    fn partial_cmp(&self, other: &Self) -> Option<std::cmp::Ordering> {
        Some(self.label().cmp(other.label()))
    }
}

type ToolTippLabel<'a> = Option<&'a str>;

/// Generates conversion from a rust value into ConfiField which
/// is used to render a value in egui.
/// # Usage
/// ```text
/// // 1. Type to convert from
/// // 2. Variant as a result after conversion
/// impl_from_conf_field!(bool, Checkbox);
/// ```
macro_rules! impl_from_conf_field {
    ($type:ty, $variant:ident) => {
        impl<'a> From<(&'a mut $type, LabelTyp, ToolTippLabel<'a>)> for ConfiField<'a> {
            fn from((val, label, tool_tip): (&'a mut $type, LabelTyp, ToolTippLabel<'a>)) -> Self {
                Self::$variant {
                    val,
                    label,
                    tool_tip,
                }
            }
        }
    };
}

impl_from_conf_field!(u32, Number);
impl_from_conf_field!(i32, NegNumber);
impl_from_conf_field!(String, Single);
impl_from_conf_field!(Vec<String>, List);
impl_from_conf_field!(Option<String>, SingleOpt);
impl_from_conf_field!(bool, Checkbox);
impl_from_conf_field!(Option<PathBuf>, PathOpt);<|MERGE_RESOLUTION|>--- conflicted
+++ resolved
@@ -103,7 +103,7 @@
             .min_scrolled_height(400.0)
             .show(ui, |ui| {
                 let map = window.gui_field_cache.clone();
-                let fields = construct_fields(settings, config, map);
+                let fields = construct_fields(config, map);
                 for next in fields {
                     let mut draw_sep = true;
                     match next {
@@ -172,10 +172,19 @@
                                 ui, settings, &label, val, tool_tip,
                             );
                         }
-                        ConfiField::PathOpt { val, label } => {
+                        ConfiField::PathOpt {
+                            val,
+                            label,
+                            tool_tip,
+                        } => {
                             let mut as_string =
                                 val.as_ref().map(|path| path.to_string_lossy().to_string());
-                            draw_utils::no_password_opt_enty_field(ui, &label, &mut as_string);
+                            draw_utils::entry_field(
+                                ui,
+                                settings,
+                                &mut TextFieldEntry::new_opt(&label, &mut as_string)
+                                    .tool_tip(tool_tip),
+                            );
                             *val = as_string.map(PathBuf::from);
                         }
                     }
@@ -207,11 +216,7 @@
     }))
 }
 
-fn construct_fields<'a>(
-    settings: &'a Settings,
-    config: &'a mut MgmtConfig,
-    map: CacheForConfFiels,
-) -> Vec<ConfiField<'a>> {
+fn construct_fields<'a>(config: &'a mut MgmtConfig, map: CacheForConfFiels) -> Vec<ConfiField<'a>> {
     macro_rules! create_conf_field {
         ($field:ident, $too_tip:expr) => {
             (
@@ -230,10 +235,8 @@
                 .into()
         };
     }
-    let tool_tip_text = settings.tooltiptexts();
 
     let mut fields: Vec<ConfiField> = vec![
-<<<<<<< HEAD
         create_conf_field!(student_default_qos),
         create_conf_field!(staff_default_qos),
         create_conf_field!(default_ssh_user),
@@ -277,71 +280,6 @@
         create_conf_field!(faculty_gid),
         create_conf_field!(sacctmgr_path),
         create_conf_field!(ssh_key_path),
-=======
-        create_conf_field!(student_default_qos, tool_tip_text.conf_student_qos()),
-        create_conf_field!(staff_default_qos, tool_tip_text.conf_staff_default_qos()),
-        create_conf_field!(default_ssh_user, tool_tip_text.conf_default_ssh_user()),
-        create_conf_field!(head_node, tool_tip_text.conf_head_node()),
-        create_conf_field!(nfs_host, tool_tip_text.conf_nfs_host()),
-        create_conf_field!(nfs_root_dir, tool_tip_text.conf_nfs_root_dir()),
-        create_conf_field!(valid_qos, tool_tip_text.conf_valid_qos()),
-        create_conf_field!(student_qos, tool_tip_text.conf_student_qos()),
-        create_conf_field!(staff_qos, tool_tip_text.conf_staff_qos()),
-        create_conf_field!(valid_slurm_groups, tool_tip_text.conf_valid_slurm_groups()),
-        create_conf_field!(compute_nodes, tool_tip_text.conf_compute_nodes()),
-        create_conf_field!(
-            ldap_domain_components,
-            tool_tip_text.conf_ldap_domain_components()
-        ),
-        create_conf_field!(ldap_org_unit, tool_tip_text.conf_ldap_org_unit()),
-        create_conf_field!(ldap_bind_org_unit, tool_tip_text.conf_ldap_bind_org_unit()),
-        create_conf_field!(ldap_bind_prefix, tool_tip_text.conf_ldap_bind_prefix()),
-        create_conf_field!(
-            ldap_readonly_user_prefix,
-            tool_tip_text.conf_ldap_readonly_user_prefix()
-        ),
-        create_conf_field!(ldap_readonly_bind, tool_tip_text.conf_ldap_readonly_bind()),
-        create_conf_field!(ldap_server, tool_tip_text.conf_ldap_server()),
-        create_conf_field!(ldap_readonly_user, tool_tip_text.conf_ldap_readonly_user()),
-        create_conf_field!(ldap_readonly_pw, tool_tip_text.conf_ldap_readonly_pw()),
-        create_conf_field!(include_ldap, tool_tip_text.conf_include_ldap()),
-        create_conf_field!(include_slurm, tool_tip_text.conf_include_slurm()),
-        create_conf_field!(include_dir_mgmt, tool_tip_text.conf_include_dir_mgmt()),
-        create_conf_field!(use_homedir_helper, tool_tip_text.conf_use_homedir_helper()),
-        create_conf_field!(run_slurm_remote, tool_tip_text.conf_run_slurm_remote()),
-        create_conf_field!(ssh_agent, tool_tip_text.conf_ssh_agent()),
-        create_conf_field!(ssh_port, tool_tip_text.conf_ssh_port()),
-        create_conf_field!(
-            compute_node_root_dir,
-            tool_tip_text.conf_compute_node_root_dir()
-        ),
-        create_conf_field!(filesystem, tool_tip_text.conf_filesystem()),
-        create_conf_field!(home_filesystem, tool_tip_text.conf_home_filesystem()),
-        create_conf_field!(nfs_filesystem, tool_tip_text.conf_nfs_filesystem()),
-        create_conf_field!(quota_softlimit, tool_tip_text.conf_quota_softlimit()),
-        create_conf_field!(quota_hardlimit, tool_tip_text.conf_quota_nfs_hardlimit()),
-        create_conf_field!(
-            quota_nfs_softlimit,
-            tool_tip_text.conf_quota_nfs_softlimit()
-        ),
-        create_conf_field!(
-            quota_nfs_hardlimit,
-            tool_tip_text.conf_quota_nfs_hardlimit()
-        ),
-        create_conf_field!(
-            quota_home_softlimit,
-            tool_tip_text.conf_quota_home_softlimit()
-        ),
-        create_conf_field!(
-            quota_home_hardlimit,
-            tool_tip_text.conf_quota_home_hardlimit()
-        ),
-        create_conf_field!(login_shell, tool_tip_text.conf_login_shell()),
-        create_conf_field!(student_gid, tool_tip_text.conf_student_gid()),
-        create_conf_field!(staff_gid, tool_tip_text.conf_staff_gid()),
-        create_conf_field!(faculty_gid, tool_tip_text.conf_faculty_gid()),
-        create_conf_field!(sacctmgr_path, tool_tip_text.conf_sacctmgr_path()),
->>>>>>> a7197153
     ];
     fields.sort();
     fields
@@ -355,6 +293,7 @@
     PathOpt {
         val: &'a mut Option<PathBuf>,
         label: LabelTyp,
+        tool_tip: Option<&'a str>,
     },
     SingleOpt {
         val: &'a mut Option<String>,
