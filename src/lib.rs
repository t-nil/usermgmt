pub mod cli;
pub mod config;
pub mod dir;
pub mod util;

mod ldap;
mod slurm;
mod ssh;
<<<<<<< HEAD
pub mod util;
use cli::{Commands, Modifiable, UserToAdd};
=======

use cli::cli::Commands;
>>>>>>> c4ad6342
use config::config::MgmtConfig;
use log::{debug, error, info, warn};
use std::{collections::HashSet, fmt, fs, str::FromStr};

use crate::{
    dir::dir::add_user_directories,
    ldap::ldap::{add_ldap_user, delete_ldap_user, modify_ldap_user},
    ssh::SshCredential,
    // slurm::local::{add_slurm_user, delete_slurm_user, modify_slurm_user},
};
extern crate confy;

// TODO: git rif of unwraps. Replace them with expects or better with result if possible.
// TODO: implement struct or function to remove redundancy for opening up tcp/ssh connection
// A code block as example in the file slurm under function add_slurm_user is repeated quite often

#[derive(Clone, PartialEq)]
pub enum Group {
    Staff,
    Student,
    Faculty,
}

impl fmt::Display for Group {
    fn fmt(&self, f: &mut fmt::Formatter) -> fmt::Result {
        match self {
            Group::Staff => write!(f, "staff"),
            Group::Student => write!(f, "student"),
            Group::Faculty => write!(f, "faculty"),
        }
    }
}

impl FromStr for Group {
    type Err = ();
    fn from_str(input: &str) -> Result<Group, Self::Err> {
        match input {
            "Staff" | "staff" => Ok(Group::Staff),
            "Student" | "student" => Ok(Group::Student),
            "Faculty" | "faculty" => Ok(Group::Student),
            _ => Err(()),
        }
    }
}

/// Representation of a user entity.
/// It contains all information necessary to add/modify/delete the user.
/// TODO: Add proper encapsulation via getter and setters
pub struct Entity {
    pub username: String,
    pub firstname: String,
    pub lastname: String,
    pub mail: String,
    pub gid: i32,
    pub group: Group,
    pub default_qos: String,
    /// TODO: Add validation if a present publickey is in valid format, OpenSsh
    pub publickey: String,
    pub qos: Vec<String>,
}

pub struct User {}

impl Entity {
    fn new(to_add: &UserToAdd, config: &MgmtConfig) -> Self {
        let staff_qos = &config.staff_qos;
        let student_qos = &config.student_qos;
        let valid_qos = &config.valid_qos;

        let staff_default_qos = &config.staff_default_qos;
        let student_default_qos = &config.student_default_qos;

        let mut default_qos = &to_add.default_qos;
        let mut group_str = to_add.group.to_lowercase();
        let mut qos: &Vec<String> = &to_add.qos;

        if !is_valid_group(&group_str, &config.valid_slurm_groups) {
            warn!(
                "Invalid group specified: {}. Group field will be student",
                group_str
            );
            group_str = "student".to_string();
        }

        let group = Group::from_str(&group_str).unwrap();
        let gid = Entity::map_groupname_to_gid(group.clone(), config).unwrap();

        if qos.is_empty() || !is_valid_qos(qos, valid_qos) {
            info!("Specified QOS are either invalid or empty. Using defaults in conf.toml.");
            match group {
                Group::Staff => qos = staff_qos,
                Group::Student => qos = student_qos,
                Group::Faculty => qos = staff_qos,
            }
        }

        if default_qos.is_empty() || !is_valid_qos(&vec![default_qos.clone()], valid_qos) {
            warn!(
                "Specified default QOS is invalid or empty. Using the value specified in config."
            );
            match group {
                Group::Staff => default_qos = staff_default_qos,
                Group::Student => default_qos = student_default_qos,
                Group::Faculty => default_qos = staff_default_qos,
            }
        }

        let mut pubkey_from_file = "".to_string();
        if !to_add.publickey.is_empty() {
            debug!("Received PublicKey file path {}", to_add.publickey);
            let pubkey_result = fs::read_to_string(&to_add.publickey);
            match pubkey_result {
                Ok(result) => pubkey_from_file = result,
                Err(e) => error!("Unable to read PublicKey from file! {}", e),
            }
        }

        Entity {
            username: to_add.user.to_lowercase(),
            firstname: to_add.firstname.to_string(),
            lastname: to_add.lastname.to_string(),
            group,
            default_qos: default_qos.to_string(),
            publickey: pubkey_from_file.trim().to_string(),
            qos: qos.to_vec(),
            gid,
            mail: to_add.mail.to_string(),
        }
    }

    /// Convert Group enum into integer gid
    fn map_groupname_to_gid(group: Group, config: &MgmtConfig) -> Result<i32, ()> {
        match group {
            Group::Staff => Ok(config.staff_gid),
            Group::Student => Ok(config.student_gid),
            Group::Faculty => Ok(config.faculty_gid),
        }
    }
}

impl Default for Entity {
    fn default() -> Self {
        Entity {
            username: "".to_string(),
            firstname: "".to_string(),
            lastname: "".to_string(),
            mail: "".to_string(),
            gid: -1,
            group: Group::Student,
            default_qos: "basic".to_string(),
            publickey: "".to_string(),
            qos: vec![],
        }
    }
}

/// Main function that handles user management
pub fn run_mgmt(args: cli::GeneralArgs, config: MgmtConfig) {
    let is_slurm_only = args.slurm_only;
    let is_ldap_only = args.ldap_only;
    let directories_only = args.dirs_only;
    let sacctmgr_path = config.sacctmgr_path.clone();

    match &args.command {
        Commands::Add { to_add } => add_user(
            &to_add,
            &is_slurm_only,
            &is_ldap_only,
            &directories_only,
            &config,
        ),
        Commands::Modify { data } => modify_user(data.clone(), config, is_slurm_only, is_ldap_only),
        Commands::Delete { user } => delete_user(
            &user,
            &is_slurm_only,
            &is_ldap_only,
            &sacctmgr_path,
            &config,
        ),
        Commands::List {
            slurm_users,
            ldap_users,
        } => list_users(&config, &slurm_users, &ldap_users),
    }
}

/// Check if sequence `qos` contains only valid QOS values.
/// A value in `qos` is valid if `valid_qos` contains it.
/// Valid QOS are defined in conf.toml
///
/// # Returns
///
/// - true if all values in `qos` are valid
/// - false if at least one element in `qos` is invalid
/// - true if `qos` and `valid_qos` are empty
/// - true if `qos` is empty
/// - false if `valid_qos` is empty
///
fn is_valid_qos<S>(qos: &[S], valid_qos: &[S]) -> bool
where
    S: AsRef<str> + PartialEq,
{
    for q in qos {
        if !valid_qos.contains(q) {
            return false;
        }
    }
    true
}
/// Removes all invalid elements of `qos`. An element is valid if `valid_qos` contains it.
/// Filters out duplicates too.
/// Returns an empty vector if `qos` or `valid_qos` is empty.
fn filter_invalid_qos<S>(qos: &[S], valid_qos: &[S]) -> Vec<S>
where
    S: AsRef<str> + PartialEq + Clone + std::fmt::Display,
{
    let mut filtered_qos: Vec<S> = Vec::with_capacity(qos.len());
    // Just keep references to prevent another heap allocation.
    let mut found: HashSet<&str> = HashSet::with_capacity(qos.len());

    for to_inspect in qos {
        let as_str: &str = to_inspect.as_ref();
        if valid_qos.contains(to_inspect) {
            if found.insert(as_str) {
                filtered_qos.push(to_inspect.clone());
            } else {
                warn!(
                    "QOS {} has a duplicate and will not be added another time !",
                    to_inspect
                )
            }
        } else {
            let s: &str = to_inspect.as_ref();
            warn!("QOS {} is invalid and will be removed!", s)
        }
    }

    filtered_qos.into_iter().collect()
}

fn is_valid_group(group: &String, valid_groups: &[String]) -> bool {
    valid_groups.contains(group)
}

/// TODO: reduce argument count
fn add_user(
    to_add: &UserToAdd,
    is_slurm_only: &bool,
    is_ldap_only: &bool,
    directories_only: &bool,
    config: &MgmtConfig,
) {
    debug!("Start add_user");

    let sacctmgr_path = config.sacctmgr_path.clone();

    let entity = Entity::new(to_add, config);

    let ssh_credentials = SshCredential::new(config);
    let wants_slurm = !is_ldap_only && !directories_only;
    if wants_slurm {
        if config.run_slurm_remote {
            // Execute sacctmgr commands via SSH session
            slurm::remote::add_slurm_user(&entity, config, &ssh_credentials);
        } else {
            // Call sacctmgr binary directly via subprocess
            slurm::local::add_slurm_user(&entity, &sacctmgr_path);
        }
    }

    let wants_ldap = !is_slurm_only && !directories_only;
    if wants_ldap {
        add_ldap_user(&entity, config);
    }

    if config.include_dir_mgmt {
        let wants_user_directories = !is_slurm_only && !is_ldap_only;
        if wants_user_directories {
            add_user_directories(&entity, config, &ssh_credentials);
        }
    } else {
        debug!("include_dir_mgmt in conf.toml is false (or not set). Not creating directories.");
    }

    debug!("Finished add_user");
}

fn delete_user(
    user: &String,
    is_slurm_only: &bool,
    is_ldap_only: &bool,
    sacctmgr_path: &String,
    config: &MgmtConfig,
) {
    debug!("Start delete_user");

    let credentials = SshCredential::new(config);
    if !is_ldap_only {
        if config.run_slurm_remote {
            // Execute sacctmgr commands via SSH session
            slurm::remote::delete_slurm_user(user, config, &credentials);
        } else {
            // Call sacctmgr binary directly via subprocess
            slurm::local::delete_slurm_user(user, sacctmgr_path);
        }
    }

    if !is_slurm_only {
        delete_ldap_user(user, config);
    }
    debug!("Finished delete_user");
}

/// TODO: reduce argument count
fn modify_user(mut data: Modifiable, config: MgmtConfig, is_ldap_only: bool, is_slurm_only: bool) {
    debug!("Start modify_user for {}", data.username);

    if let Some(ref s) = data.default_qos {
        if !is_valid_qos(&vec![s.clone()], &config.valid_qos) {
            warn!("Specified default QOS {s} is invalid and will be removed!");
            data.default_qos = None;
        }
    }

    let mut pubkey_from_file = None;

    if let Some(ref pubk) = data.publickey {
        debug!("Matched pubkey file {}", pubk);
        if !pubk.is_empty() {
            debug!("Reading publickey from {}", pubk);
            let pubkey_result = fs::read_to_string(pubk);
            match pubkey_result {
                Ok(result) => pubkey_from_file = Some(result),
                Err(e) => error!("Unable to read publickey from file! {}", e),
            }
        }
    }

    {
        let filtered_qos = filter_invalid_qos(&data.qos, &config.valid_qos);
        data.qos = filtered_qos;

        debug!("Received pubkey as modifiable {:?}", pubkey_from_file);
        data.publickey = pubkey_from_file;
    }

    let sacctmgr_path = config.sacctmgr_path.clone();

    let credential = SshCredential::new(&config);
    if !is_ldap_only {
        if config.run_slurm_remote {
            // Execute sacctmgr commands via SSH session
            slurm::remote::modify_slurm_user(&data, &config, &credential);
        } else {
            // Call sacctmgr binary directly via subprocess
            slurm::local::modify_slurm_user(&data, &sacctmgr_path);
        }
    }

    if !is_slurm_only {
        modify_ldap_user(&data, &config);
    }
    debug!("Finished modify_user");
}

fn list_users(config: &MgmtConfig, slurm: &bool, ldap: &bool) {
    let credentials = SshCredential::new(config);
    if *slurm {
        if config.run_slurm_remote {
            slurm::remote::list_users(config, &credentials);
        } else {
            slurm::local::list_users(&config.sacctmgr_path);
        }
    }

    if *ldap {
        ldap::ldap::list_ldap_users(config);
    }
}

#[cfg(test)]
mod testing {
    use super::*;
    #[test]
    fn should_determine_if_valid_qos() {
        asser_case(&["student"], &["student", "staff", "faculty"], true);
        asser_case(&["worker"], &["student", "staff", "faculty"], false);
        asser_case(
            &["student", "worker"],
            &["student", "staff", "faculty"],
            false,
        );
        asser_case(&["student"], &[], false);
        asser_case(&[], &["student"], true);
        asser_case(&[], &[], true);

        fn asser_case(qos: &[&str], valid_qos: &[&str], expected: bool) {
            let actual = is_valid_qos(qos, valid_qos);
            assert_eq!(
                expected, actual,
                "expected: {} with qos: {:?} and valid_qos: {:?}",
                expected, qos, valid_qos
            );
        }
    }

    #[test]
    fn should_filter_out_invalid_qos() {
        assert_case(&["student", "worker"], &["student"], vec!["student"]);
        // With duplicates
        assert_case(
            &["student", "student", "worker"],
            &["student"],
            vec!["student"],
        );
        // left == right
        assert_case(
            &["student", "worker"],
            &["student", "worker"],
            vec!["student", "worker"],
        );
        // contains only valid elements
        assert_case(
            &["student", "worker"],
            &["student", "worker", "staff"],
            vec!["student", "worker"],
        );
        // No valid element
        assert_case(&["npc", "worker"], &["student"], vec![]);
        // Edge cases for empty lists
        assert_case(&["student"], &[], vec![]);
        assert_case(&[], &["student"], vec![]);

        fn assert_case(qos: &[&str], filter: &[&str], expected: Vec<&str>) {
            let actual = filter_invalid_qos(qos, filter);
            assert_eq!(expected, actual, "qos: {:?} and filter: {:?}", qos, filter);
        }
    }
}<|MERGE_RESOLUTION|>--- conflicted
+++ resolved
@@ -6,13 +6,8 @@
 mod ldap;
 mod slurm;
 mod ssh;
-<<<<<<< HEAD
-pub mod util;
 use cli::{Commands, Modifiable, UserToAdd};
-=======
-
-use cli::cli::Commands;
->>>>>>> c4ad6342
+
 use config::config::MgmtConfig;
 use log::{debug, error, info, warn};
 use std::{collections::HashSet, fmt, fs, str::FromStr};
