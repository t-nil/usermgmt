use clap::{Args, Parser, Subcommand};

<<<<<<< HEAD
/// Add, delete, or modify users in LDAP and Slurm simultaneously
#[derive(Parser, Debug)]
#[clap(author = "Author: Dominik Wagner", version = "0.4.8",
=======
    use clap::{Parser, Subcommand};

    /// Add, delete, or modify users in LDAP and Slurm simultaneously
    #[derive(Parser, Debug)]
    #[clap(author = "Author: Dominik Wagner", version = env!("CARGO_PKG_VERSION"),
>>>>>>> c4ad6342
            about = "Simultaneous user management for Slurm and LDAP", long_about = None)]
pub struct GeneralArgs {
    /// Operation to conduct on the user. Either add, delete or modify.
    #[clap(subcommand)]
    pub command: Commands,
    /// Manage the user in Slurm only.
    #[clap(long)]
    pub slurm_only: bool,
    /// Manage the user in LDAP only.
    #[clap(long)]
    pub ldap_only: bool,
    /// Manage user directories only.
    #[clap(long)]
    pub dirs_only: bool,
}

#[derive(Subcommand, Debug)]
pub enum Commands {
    /// Add a user to Slurm and/or LDAP
    Add {
        #[command(flatten)]
        to_add: UserToAdd,
    },
    /// Modify a user in Slurm and/or LDAP
    Modify {
        #[command(flatten)]
        data: Modifiable,
    },
    /// Delete a user from Slurm and/or LDAP
    Delete {
        /// A valid username e.g. wagnerdo.
        user: String,
    },
    /// List users in Slurm and/or LDAP
    List {
        /// List users available in Slurm.
        #[clap(long)]
        slurm_users: bool,
        /// List users available in LDAP.
        #[clap(long)]
        ldap_users: bool,
    },
}

/// Defines options that can be modified
/// TODO: consider encapsulation with getters and setters.
#[derive(Args, Debug, Clone)]
pub struct Modifiable {
    /// A valid username e.g. wagnerdo.
    pub username: String,
    /// Firstname of the user.
    #[clap(short, long)]
    pub firstname: Option<String>,
    /// Lastname of the user.
    #[clap(short, long)]
    pub lastname: Option<String>,
    /// User's e-mail address.
    #[clap(short, long)]
    pub mail: Option<String>,
    /// Slurm default QOS for the user e.g. basic.
    #[clap(short, long)]
    pub default_qos: Option<String>,
    /// Path to SSH publickey.
    #[clap(short, long)]
    pub publickey: Option<String>,
    /// List of QOS assigned to the user (must be valid QOS i.e. they must exist in valid_qos of conf.toml). Max 20 values allowed.
    #[clap(short, long, num_args(0..=20))]
    pub qos: Vec<String>,
}

/// TODO: consider encapsulation with getters and setters.
#[derive(Args, Debug, Clone)]
pub struct UserToAdd {
    /// Username e.g. wagnerdo.
    pub user: String,
    /// Unix group the user belongs to e.g. staff.
    #[clap(short, long, default_value = "student")]
    pub group: String,
    /// Firstname of the user.
    #[clap(short, long)]
    pub firstname: String,
    /// Lastname of the user.
    #[clap(short, long)]
    pub lastname: String,
    /// User's e-mail address.
    #[clap(short, long, default_value = "")]
    pub mail: String,
    /// Slurm default QOS for the user e.g. basic.
    #[clap(short, long, default_value = "")]
    pub default_qos: String,
    /// Path to SSH publickey.
    #[clap(short, long, default_value = "")]
    pub publickey: String,
    /// List of QOS assigned to the user (must be valid QOS i.e. they must exist in valid_qos of conf.toml). QOS need to be provided as a whitespace separated list (e.g. interactive basic).
    #[clap(short, long, num_args(0..=20))]
    pub qos: Vec<String>,
}<|MERGE_RESOLUTION|>--- conflicted
+++ resolved
@@ -1,16 +1,8 @@
 use clap::{Args, Parser, Subcommand};
 
-<<<<<<< HEAD
 /// Add, delete, or modify users in LDAP and Slurm simultaneously
 #[derive(Parser, Debug)]
-#[clap(author = "Author: Dominik Wagner", version = "0.4.8",
-=======
-    use clap::{Parser, Subcommand};
-
-    /// Add, delete, or modify users in LDAP and Slurm simultaneously
-    #[derive(Parser, Debug)]
-    #[clap(author = "Author: Dominik Wagner", version = env!("CARGO_PKG_VERSION"),
->>>>>>> c4ad6342
+#[clap(author = "Author: Dominik Wagner", version = env!("CARGO_PKG_VERSION"),
             about = "Simultaneous user management for Slurm and LDAP", long_about = None)]
 pub struct GeneralArgs {
     /// Operation to conduct on the user. Either add, delete or modify.
