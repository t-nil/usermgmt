--- conflicted
+++ resolved
@@ -17,18 +17,9 @@
         handle_home(entity, config, credentials);
     }
 
+    /// TODO: Bubble up errors instead of just logging
     /// Establish SSH connection to each compute node, make user directory and set quota
-<<<<<<< HEAD
     fn handle_compute_nodes(entity: &Entity, config: &MgmtConfig, credentials: &SshCredential) {
-=======
-    /// TODO: Bubble up errors instead of just logging
-    fn handle_compute_nodes(
-        entity: &Entity,
-        config: &MgmtConfig,
-        ssh_username: &str,
-        ssh_password: &str,
-    ) {
->>>>>>> 6abbe2f4
         debug!("Start handling directories on compute nodes");
 
         if config.compute_nodes.is_empty() {
@@ -113,12 +104,8 @@
     }
 
     /// Establish SSH connection to NFS host, make user directory and set quota
-<<<<<<< HEAD
+    /// TODO: Bubble up errors instead of just logging
     fn handle_nfs(entity: &Entity, config: &MgmtConfig, credentials: &SshCredential) {
-=======
-    /// TODO: Bubble up errors instead of just logging
-    fn handle_nfs(entity: &Entity, config: &MgmtConfig, ssh_username: &str, ssh_password: &str) {
->>>>>>> 6abbe2f4
         debug!("Start handling NFS user directory");
 
         if config.nfs_host.is_empty() {
@@ -189,12 +176,8 @@
     }
 
     /// Establish SSH connection to home host, make user directory and set quota
-<<<<<<< HEAD
+    /// TODO: Bubble up errors instead of just logging
     fn handle_home(entity: &Entity, config: &MgmtConfig, credentials: &SshCredential) {
-=======
-    /// TODO: Bubble up errors instead of just logging
-    fn handle_home(entity: &Entity, config: &MgmtConfig, ssh_username: &str, ssh_password: &str) {
->>>>>>> 6abbe2f4
         debug!("Start handling home directory");
 
         if config.home_host.is_empty() {
