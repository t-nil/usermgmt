--- conflicted
+++ resolved
@@ -1,105 +1,4 @@
-<<<<<<< HEAD
-/// LDAP operations using the ldap3 lib
-pub mod ldap {
-
-    use ldap3::controls::{MakeCritical, RelaxRules};
-    use ldap3::{LdapConn, LdapError, LdapResult, Mod, Scope, SearchEntry};
-    use log::{debug, error, info, warn};
-    use maplit::hashset;
-    use std::collections::HashSet;
-
-    use crate::util::io_util::{get_new_uid, hashset_from_vec_str};
-    use crate::{util::io_util::user_input, Entity, MgmtConfig, Modifiable};
-
-    #[derive(Debug, Default)]
-    /// TODO: consider implementing encapsulation with getters and setters
-    pub struct LDAPConfig {
-        pub ldap_server: String,
-        pub ldap_bind: String,
-        pub ldap_user: String,
-        pub ldap_pass: String,
-        pub ldap_base: String,
-        pub ldap_dc: String,
-    }
-
-    impl LDAPConfig {
-        /// TODO: this constructor is always called with config of type MgmtConfig.
-        /// Reduce argument count and complexity of this function.
-        fn new(
-            ldap_server: &String,
-            dc: &Option<String>,
-            org_unit: &Option<String>,
-            username: &Option<String>,
-            password: &Option<String>,
-            bind_prefix: &Option<String>,
-            bind_org_unit: &Option<String>,
-        ) -> Self {
-            let (ldap_user, ldap_pass);
-            match username {
-                Some(u) => match password {
-                    Some(p) => (ldap_user, ldap_pass) = (u.clone(), p.clone()),
-                    None => (ldap_user, ldap_pass) = Self::ask_credentials(),
-                },
-                None => {
-                    (ldap_user, ldap_pass) = Self::ask_credentials();
-                }
-            }
-
-            let org_unit_str = match org_unit {
-                Some(ou) => ou.to_owned(),
-                None => "people".to_string(),
-            };
-
-            let bind_prefix_str = match bind_prefix {
-                Some(bp) => bp.to_owned(),
-                None => "cn".to_string(),
-            };
-
-            let bind_org_unit_str = match bind_org_unit {
-                Some(ou) => format!("ou={ou},"),
-                None => "".to_string(),
-            };
-
-            let ldap_bind: String;
-            let ldap_base: String;
-            let ldap_dc: String;
-            match dc {
-                Some(x) => {
-                    ldap_bind = format!("{bind_prefix_str}={ldap_user},{bind_org_unit_str}{x}");
-                    // ldap_bind = format!("{bind_prefix_str}={ldap_user},{x}");
-                    ldap_base = format!("ou={org_unit_str},{x}");
-                    ldap_dc = x.to_string();
-                }
-                None => {
-                    ldap_dc = "".to_string();
-                    ldap_bind = format!("{bind_prefix_str}={ldap_user},{ldap_dc}");
-                    ldap_base = format!("ou={org_unit_str},{ldap_dc}");
-                }
-            }
-
-            LDAPConfig {
-                ldap_server: ldap_server.to_string(),
-                ldap_bind,
-                ldap_user,
-                ldap_pass,
-                ldap_base,
-                ldap_dc,
-            }
-        }
-
-        fn ask_credentials() -> (String, String) {
-            println!("Enter your LDAP username (defaults to admin):");
-            let mut username = user_input();
-            if username.is_empty() {
-                username = "admin".to_string();
-            }
-            let password = rpassword::prompt_password("Enter your LDAP password: ").unwrap();
-            (username, password)
-        }
-    }
-=======
 //! TODO: Implement LDAP credential Struct for centralizing username and password acquisition.
->>>>>>> 77597817
 
 mod ldap_config;
 pub use ldap_config::LDAPConfig;
